
# Be extra careful to not mess with a user repository
unset BUPSTASH_REPOSITORY
unset BUPSTASH_REPOSITORY_COMMAND
unset BUPSTASH_KEY
unset BUPSTASH_KEY_COMMAND

export CLI_TEST_DIR="$( cd "$( dirname "${BASH_SOURCE[0]}" )" >/dev/null 2>&1 && pwd )"
export SCRATCH="$BATS_TMPDIR/bupstash-test-scratch"
export BUPSTASH_KEY="$SCRATCH/bupstash-test-primary.key"
export PUT_KEY="$SCRATCH/bupstash-test-put.key"
export METADATA_KEY="$SCRATCH/bupstash-test-metadata.key"
export LIST_CONTENTS_KEY="$SCRATCH/bupstash-test-list-contents.key"
export BUPSTASH_SEND_LOG="$SCRATCH/send-log.sqlite3"
export BUPSTASH_QUERY_CACHE="$SCRATCH/query-cache.sqlite3"

# We have two modes for running the tests...
# 
# When BUPSTASH_TEST_REPOSITORY_COMMAND is set, we are running
# against an external repository, otherwise we are running against
# a test repository.

if test -z ${BUPSTASH_TEST_REPOSITORY_COMMAND+x}
then
  export BUPSTASH_REPOSITORY="$SCRATCH/bupstash-test-repo"
else
  unset BUPSTASH_REPOSITORY
  export BUPSTASH_REPOSITORY_COMMAND="$BUPSTASH_TEST_REPOSITORY_COMMAND"
fi

setup () {
  rm -rf "$SCRATCH"
  mkdir "$SCRATCH"
  bupstash new-key -o "$BUPSTASH_KEY"
  bupstash new-sub-key --put -o "$PUT_KEY"
  bupstash new-sub-key --list -o "$METADATA_KEY"
  bupstash new-sub-key --list-contents -o "$LIST_CONTENTS_KEY"
  if test -z "$BUPSTASH_REPOSITORY"
  then
    bupstash rm --query-encrypted --allow-many id="*"
    bupstash gc
    rm -f "$BUPSTASH_QUERY_CACHE"
    rm -f "$BUPSTASH_SEND_LOG"
  else
    bupstash init --repository="$BUPSTASH_REPOSITORY"
  fi
}

teardown () {
  chmod -R 700 "$SCRATCH"
  rm -rf "$SCRATCH"
}

@test "simple put/get primary key" {
  data="xxxxxxxxxxxxxxxxxxxxxxxxxxxxxxxxxx"
  echo -n "$data" > "$SCRATCH/foo.txt"
  id="$(bupstash put :: "$SCRATCH/foo.txt")"
  test "$data" = "$(bupstash get id=$id )"
}

@test "simple put/get put key" {
  data="xxxxxxxxxxxxxxxxxxxxxxxxxxxxxxxxxx"
  echo -n "$data" > "$SCRATCH/foo.txt"
  id="$(bupstash put -k "$PUT_KEY" :: "$SCRATCH/foo.txt")"
  test "$data" = "$(bupstash get id=$id )"
}

@test "simple put/get no compression" {
  data="xxxxxxxxxxxxxxxxxxxxxxxxxxxxxxxxxx"
  echo -n "$data" > "$SCRATCH/foo.txt"
  id="$(bupstash put --compression=none -k "$PUT_KEY" :: "$SCRATCH/foo.txt")"
  test "$data" = "$(bupstash get id=$id )"
}

@test "put name override" {
  mkdir "$SCRATCH/d"
  mkdir "$SCRATCH/d/e"
  mkdir "$SCRATCH/d/f"
  echo foo > "$SCRATCH/d/foo.txt"

  id="$(bupstash put name=x.tar "$SCRATCH/d")"
  id="$(bupstash put name=foo "$SCRATCH/d/foo.txt")"
  id="$(bupstash put name=bar.tar "$SCRATCH/d/e" "$SCRATCH/d/f")"
  bupstash get name=x.tar > /dev/null
  bupstash get name=foo > /dev/null
  bupstash get name=bar.tar > /dev/null
}

@test "random data" {
  for i in $(echo 0 1024 4096 1000000 100000000)
  do
    rm -f "$SCRATCH/rand.dat"
    if test $i -gt 0
    then
      head -c $i /dev/urandom > "$SCRATCH/rand.dat"
    else
      # Workaround since macOS's head doesn't support a byte count of 0
      touch "$SCRATCH/rand.dat"
    fi
    id="$(bupstash put -k "$PUT_KEY" :: "$SCRATCH/rand.dat")"
    bupstash get id=$id > "$SCRATCH/got.dat"
    bupstash gc
    cmp --silent "$SCRATCH/rand.dat" "$SCRATCH/got.dat"
  done
}

@test "highly compressible data" {
  for i in $(echo 1024 4096 1000000 100000000)
  do
    rm -f "$SCRATCH/yes.dat"
    dd if=/dev/zero of="$SCRATCH/yes.dat" bs=$i count=1
    id="$(bupstash put -k "$PUT_KEY" :: "$SCRATCH/yes.dat")"
    bupstash get id=$id > "$SCRATCH/got.dat"
    bupstash gc
    cmp --silent "$SCRATCH/yes.dat" "$SCRATCH/got.dat"
  done
}

@test "key mismatch" {
  data="abc123"
  echo -n "$data" > "$SCRATCH/foo.txt"
  id="$(bupstash put :: "$SCRATCH/foo.txt")"
  bupstash new-key -o "$SCRATCH/wrong.key"
  run bupstash get -k "$SCRATCH/wrong.key" id=$id
  echo "$output" | grep -q "key does not match"
  if test $status = 0
  then
    exit 1
  fi
}

@test "corruption detected" {
  if test -z "$BUPSTASH_REPOSITORY"
  then
    skip
  fi
  data="abc123"
  echo -n "$data" > "$SCRATCH/foo.txt"
  id="$(bupstash put :: "$SCRATCH/foo.txt")"
  echo 'XXXXXXXXXXXXXXXXXXXXX' > "$BUPSTASH_REPOSITORY/data/"*;
  run bupstash get id=$id
  echo "$output"
  echo "$output" | grep -q "corrupt"
  if test $status = 0
  then
    exit 1
  fi
}

_concurrent_send_test_worker () {
  set -e
  for i in $(seq 50)
  do
    id="$(bupstash put -e --no-send-log :: echo $i)"
    test "$i" = "$(bupstash get id=$id)"
  done
}

@test "concurrent send" {
  for i in $(seq 10)
  do
    _concurrent_send_test_worker &
  done
  wait
  count=$(bupstash list | expr $(wc -l))
  echo "count is $count"
  test 500 = $count
}

@test "simple search and listing" {
  for i in $(seq 100) # Enough to trigger more than one sync packet.
  do
    bupstash put -e "i=$i" :: echo $i
  done
  for k in $BUPSTASH_KEY $METADATA_KEY
  do
    test 100 = $(bupstash list -k "$k" | expr $(wc -l))
    test 1 = $(bupstash list -k "$k" i=100 | expr $(wc -l))
    test 0 = $(bupstash list -k "$k" i=101 | expr $(wc -l))
  done
}

@test "rm and gc" {
  test 0 = $(bupstash list | expr $(wc -l))
  test 0 = "$(sqlite3 "$SCRATCH/query-cache.sqlite3" 'select count(*) from ItemOpLog;')"
  id1="$(bupstash put -e :: echo hello1)"
  id2="$(bupstash put -e :: echo hello2)"
  test 2 = $(bupstash list | expr $(wc -l))
  test 2 = "$(sqlite3 "$SCRATCH/query-cache.sqlite3" 'select count(*) from ItemOpLog;')"
  if test -n "$BUPSTASH_REPOSITORY"
  then
    test 2 = "$(ls "$BUPSTASH_REPOSITORY/items" | expr $(wc -l))"
    test 2 = "$(ls "$BUPSTASH_REPOSITORY"/data | expr $(wc -l))"
  fi
  bupstash rm id=$id1
  test 1 = $(bupstash list | expr $(wc -l))
  test 3 = "$(sqlite3 "$SCRATCH/query-cache.sqlite3" 'select count(*) from ItemOpLog;')"
  if test -n "$BUPSTASH_REPOSITORY"
  then
    test 1 = "$(ls "$BUPSTASH_REPOSITORY/items" | expr $(wc -l))"
    test 2 = "$(ls "$BUPSTASH_REPOSITORY"/data | expr $(wc -l))"
  fi
  bupstash gc
  test 1 = $(bupstash list | expr $(wc -l))
  test 1 = "$(sqlite3 "$SCRATCH/query-cache.sqlite3" 'select count(*) from ItemOpLog;')"
  if test -n "$BUPSTASH_REPOSITORY"
  then
    test 1 = "$(ls "$BUPSTASH_REPOSITORY/items" | expr $(wc -l))"
    test 1 = "$(ls "$BUPSTASH_REPOSITORY"/data | expr $(wc -l))"
  fi
  bupstash rm id=$id2
  bupstash gc
  test 0 = $(bupstash list | expr $(wc -l))
  test 0 = "$(sqlite3 "$SCRATCH/query-cache.sqlite3" 'select count(*) from ItemOpLog;')"
  if test -n "$BUPSTASH_REPOSITORY"
  then
    test 0 = "$(ls "$BUPSTASH_REPOSITORY"/data | expr $(wc -l))"
    test 0 = "$(ls "$BUPSTASH_REPOSITORY"/data | expr $(wc -l))"
  fi
}

@test "rm and recover-removed" {
  test 0 = $(bupstash list | expr $(wc -l))
  test 0 = "$(sqlite3 "$SCRATCH/query-cache.sqlite3" 'select count(*) from ItemOpLog;')"
  id1="$(bupstash put -e :: echo hello1)"
  id2="$(bupstash put -e :: echo hello2)"
  test 2 = "$(bupstash list | expr $(wc -l))"
  test 2 = "$(sqlite3 "$SCRATCH/query-cache.sqlite3" 'select count(*) from ItemOpLog;')"
  if test -n "$BUPSTASH_REPOSITORY"
  then
    test 2 = "$(ls "$BUPSTASH_REPOSITORY/items" | expr $(wc -l))"
    test 2 = "$(ls "$BUPSTASH_REPOSITORY"/data | expr $(wc -l))"
  fi
  bupstash rm id=$id1
  bupstash recover-removed
  test 2 = "$(bupstash list | expr $(wc -l))"
  test 4 = "$(sqlite3 "$SCRATCH/query-cache.sqlite3" 'select count(*) from ItemOpLog;')"
  if test -n "$BUPSTASH_REPOSITORY"
  then
    test 2 = "$(ls "$BUPSTASH_REPOSITORY/items" | expr $(wc -l))"
    test 2 = "$(ls "$BUPSTASH_REPOSITORY"/data | expr $(wc -l))"
  fi
  bupstash rm id=$id1
  bupstash gc
  bupstash recover-removed
  test 1 = "$(bupstash list | expr $(wc -l))"
  test 1 = "$(sqlite3 "$SCRATCH/query-cache.sqlite3" 'select count(*) from ItemOpLog;')"
  if test -n "$BUPSTASH_REPOSITORY"
  then
    test 1 = "$(ls "$BUPSTASH_REPOSITORY/items" | expr $(wc -l))"
    test 1 = "$(ls "$BUPSTASH_REPOSITORY"/data | expr $(wc -l))"
  fi
  bupstash rm id=$id2
  bupstash gc
  bupstash recover-removed
  test 0 = "$(bupstash list | expr $(wc -l))"
  test 0 = "$(sqlite3 "$SCRATCH/query-cache.sqlite3" 'select count(*) from ItemOpLog;')"
  if test -n "$BUPSTASH_REPOSITORY"
  then
    test 0 = "$(ls "$BUPSTASH_REPOSITORY/items" | expr $(wc -l))"
    test 0 = "$(ls "$BUPSTASH_REPOSITORY"/data | expr $(wc -l))"
  fi
}

@test "query sync" {
  id1="$(bupstash put -e :: echo hello1)"
  test 1 = $(bupstash list | expr $(wc -l))
  id2="$(bupstash put -e :: echo hello2)"
  test 2 = $(bupstash list | expr $(wc -l))
  bupstash rm id=$id1
  test 1 = $(bupstash list | expr $(wc -l))
  bupstash gc
  test 1 = $(bupstash list | expr $(wc -l))
  bupstash rm id=$id2
  test 0 = $(bupstash list | expr $(wc -l))
  bupstash gc
  test 0 = $(bupstash list | expr $(wc -l))
}

@test "get via query" {
  bupstash put -e foo=bar  echo -n hello1 
  bupstash put -e foo=baz  echo -n hello2 
  bupstash put -e foo=bang echo -n hello2 
  test "hello2" = $(bupstash get "foo=ban*")
}

@test "rm via query" {
  bupstash put -e  foo=bar  echo -n hello1 
  bupstash put -e  foo=baz  echo -n hello2
  bupstash put -e  foo=bang echo -n hello2
  test 3 = $(bupstash list | expr $(wc -l))
  if bupstash rm "foo=*"
  then
    exit 1
  fi
  bupstash rm "foo=bar"
  test 2 = $(bupstash list | expr $(wc -l))
  bupstash rm --allow-many -k "$METADATA_KEY" "foo=*"
  test 0 = $(bupstash list | expr $(wc -l))
}

@test "send directory sanity" {
  mkdir "$SCRATCH/foo"
  echo a > "$SCRATCH/foo/a.txt"
  echo b > "$SCRATCH/foo/b.txt"
  mkdir "$SCRATCH/foo/bar"
  echo c > "$SCRATCH/foo/bar/c.txt"
  id=$(bupstash put :: "$SCRATCH/foo")
  test 5 = "$(bupstash get id=$id | tar -tf - | expr $(wc -l))"
  # Test again to excercise stat caching.
  id=$(bupstash put :: "$SCRATCH/foo")
  test 5 = "$(bupstash get id=$id | tar -tf - | expr $(wc -l))"
}

@test "send directory no stat cache" {
  mkdir "$SCRATCH/foo"
  echo a > "$SCRATCH/foo/a.txt"
  echo b > "$SCRATCH/foo/b.txt"
  mkdir "$SCRATCH/foo/bar"
  echo c > "$SCRATCH/foo/bar/c.txt"
  id=$(bupstash put --no-send-log :: "$SCRATCH/foo")
  test 5 = "$(bupstash get id=$id | tar -tf - | expr $(wc -l))"
  id=$(bupstash put --no-stat-caching :: "$SCRATCH/foo")
  test 5 = "$(bupstash get id=$id | tar -tf - | expr $(wc -l))"
}

@test "stat cache invalidated" {
  mkdir "$SCRATCH/foo"
  echo a > "$SCRATCH/foo/a.txt"
  id=$(bupstash put :: "$SCRATCH/foo")
  bupstash rm id=$id
  bupstash gc
  id=$(bupstash put :: "$SCRATCH/foo")
  bupstash get id=$id > /dev/null
}

@test "repository command" {
  if test -z "$BUPSTASH_REPOSITORY"
  then
    skip
  fi
  export BUPSTASH_REPOSITORY_COMMAND="bupstash serve $BUPSTASH_REPOSITORY"
  unset BUPSTASH_REPOSITORY
  data="xxxxxxxxxxxxxxxxxxxxxxxxxxxxxxxxxx"
  echo -n "$data" > "$SCRATCH/foo.txt"
  id="$(bupstash put :: "$SCRATCH/foo.txt")"
  test "$data" = "$(bupstash get id=$id )"
}

@test "key command" {
  export BUPSTASH_KEY_COMMAND="cat $BUPSTASH_KEY"
  data="xxxxxxxxxxxxxxxxxxxxxxxxxxxxxxxxxx"
  echo -n "$data" > "$SCRATCH/foo.txt"
  id="$(bupstash put :: "$SCRATCH/foo.txt")"
  test "$data" = "$(bupstash get id=$id )"
}

@test "long path" {
  mkdir "$SCRATCH/foo"
  mkdir -p "$SCRATCH/foo/"aaaaaaaaaaaaaaaaaaa/aaaaaaaaaaaaaaaaaaaaaaa\
aaaaaaaaaaaaaaaaaaaaaaaaaaaaaaaaaaaaaaaaaaaaa/aaaaaaaaaaaaaaaaaaaaaaa\
aaaaaaaaaaaaaaaaaaaaaaaaaaaaaaaaaaaaaaaaaaaaa/aaaaaaaaaaaaaaaaaaaaaaa\
aaaaaaaaaaaaaaaaaaaaaaaaaaaaaaaaaaaaaaaaaaaaa/aaaaaaaaaaaaaaaaaaaaaaa\
aaaaaaaaaaaaaaaaaaaaaaaaaaaaaaaaaaaaaaaaaaaaa/aaaaaaaaaaaaaaaaaaaaaaa
  id=$(bupstash put :: "$SCRATCH/foo")
  test 7 = "$(bupstash get id=$id | tar -tf - | expr $(wc -l))"
}

@test "long link target" {
  mkdir "$SCRATCH/foo"
  ln -s llllllllllllllllllllllllllllllllllllllllllllllllllllllllllll\
llllllllllllllllllllllllllllllllllllllllllllllllllllllllllllllllllll\
llllllllllllllllllllllllllllllllllllllllllllllllllllllllllllllllllll\
llllllllllllllllllllllllllllllllllllllllllllllllllllllllllllllllllll\
llllllllllllllllllllllllllllllllllllllllllllllllllllllllllllllllllll\
    "$SCRATCH/foo/l"
  id=$(bupstash put :: "$SCRATCH/foo")
  test 2 = "$(bupstash get id=$id | tar -tf - | expr $(wc -l))"
}

# Test the exclusion globbing
@test "backup exclusions" {
  mkdir "$SCRATCH/foo"
  touch "$SCRATCH/foo/bang"
  mkdir "$SCRATCH/foo/bar"
  touch "$SCRATCH/foo/bar/bang"
  mkdir "$SCRATCH/foo/bar/baz"
  touch "$SCRATCH/foo/bar/baz/bang"

  # No exclude, everything should be in
  id=$(bupstash put :: "$SCRATCH/foo")
  test 6 = "$(bupstash get id=$id | tar -tf - | expr $(wc -l))"

<<<<<<< HEAD
  id=$(bupstash put --exclude="bang" :: "$SCRATCH/foo")
  test 3 = "$(bupstash get id=$id | tar -tf - | expr $(wc -l))"

  id=$(bupstash put --exclude="bar" :: "$SCRATCH/foo")
  test 2 = "$(bupstash get id=$id | tar -tf - | expr $(wc -l))"
=======
  # Exclude on multiple levels
  # As expected, this also excludes $SCRATCH/foo/bang
  id=$(bupstash put --exclude="$SCRATCH/foo/**/bang" :: "$SCRATCH/foo")
  test 3 = "$(bupstash get id=$id | tar -tf - | expr $(wc -l))"

  # Exclude on multiple levels (should be the same)
  id=$(bupstash put --exclude="/**/bang" :: "$SCRATCH/foo")
  test 3 = "$(bupstash get id=$id | tar -tf - | expr $(wc -l))"

  # Exclude on a single level
  # We want /foo /foo/bar /foo/bar/baz /foo/bang /foo/bar/baz/bang (that one's important)
  id=$(bupstash put --exclude="$SCRATCH/foo/*/bang" :: "$SCRATCH/foo")
  test 5 = "$(bupstash get id=$id | tar -tf - | expr $(wc -l))"
  
  # Exclude on a single level, but wrongly so (nothing gets excluded)
  id=$(bupstash put --exclude="/*/bang" :: "$SCRATCH/foo")
  test 6 = "$(bupstash get id=$id | tar -tf - | expr $(wc -l))"
  
  # Same thing, but using the "match on name" shorthand (no slashes = only file name)
  id=$(bupstash put --exclude="bang" :: "$SCRATCH/foo")
  test 3 = "$(bupstash get id=$id | tar -tf - | expr $(wc -l))"

  # Invalid exclusion regex
  ! bupstash put --exclude="*/bar" :: "$SCRATCH/foo"
>>>>>>> c0148f2f
}

@test "checkpoint plain data" {
  # Excercise the checkpointing code, does not check
  # cache invalidation, that is covered via unit tests.
  n=32000000
  export BUPSTASH_CHECKPOINT_BYTES=1
  head -c $n /dev/urandom > "$SCRATCH/rand.dat"
  id="$(bupstash put :: "$SCRATCH/rand.dat")"
  bupstash get id=$id > "$SCRATCH/got.dat"
  bupstash gc
  cmp --silent "$SCRATCH/rand.dat" "$SCRATCH/got.dat"
}

@test "checkpoint directories" {
  # Excercise the checkpointing code, does not check
  # cache invalidation, that is covered via unit tests.

  mkdir "$SCRATCH/foo"
  mkdir "$SCRATCH/foo/bar"
  mkdir "$SCRATCH/foo/bar/baz"
  touch "$SCRATCH/foo/bang"

  export BUPSTASH_CHECKPOINT_BYTES=1

  id=$(bupstash put :: "$SCRATCH/foo")
  test 4 = "$(bupstash get id=$id | tar -tf - | expr $(wc -l))"
}

@test "rm from stdin" {
  id1="$(bupstash put -e echo hello1)"
  id2="$(bupstash put -e echo hello2)"
  id3="$(bupstash put -e echo hello3)"
  test 3 = "$(bupstash list | expr $(wc -l))"
  echo "${id1}" | bupstash rm --ids-from-stdin
  test 2 = "$(bupstash list | expr $(wc -l))"
  echo -e "${id2}\n${id3}" | bupstash rm --ids-from-stdin
  test 0 = "$(bupstash list | expr $(wc -l))"
}

_concurrent_modify_worker () {
  set -e
  while test $(date "+%s") -lt "$1"
  do
    touch $SCRATCH/t/a$2
    touch $SCRATCH/t/b$2
    touch $SCRATCH/t/c$2
    mkdir $SCRATCH/t/d$2
    touch $SCRATCH/t/d$2/e$2
    ln -s a $SCRATCH/t/f$2

    echo a >> $SCRATCH/t/a$2
    echo b >> $SCRATCH/t/b$2
    echo c >> $SCRATCH/t/c$2
    echo e >> $SCRATCH/t/d$2/e$2

    echo "" > $SCRATCH/t/a$2
    echo "" > $SCRATCH/t/b$2
    echo "" > $SCRATCH/t/c$2
    echo "" > $SCRATCH/t/d$2/e$2

    rm $SCRATCH/t/a$2
    rm $SCRATCH/t/b$2
    rm $SCRATCH/t/c$2
    rm -rf $SCRATCH/t/d$2
    rm $SCRATCH/t/f$2
  done
}

@test "concurrent dir modify during put" {
  now=$(date "+%s")
  test_end=$(($now + 5))
  mkdir $SCRATCH/t
  for i in $(seq 10)
  do
    _concurrent_modify_worker $test_end $i &
  done

  while test $(date "+%s") -lt "$test_end"
  do
    bupstash put "$SCRATCH/t"
  done

  wait

  for id in $(bupstash list --format=jsonl1 | jq -r .id)
  do
    bupstash get id=$id | tar -t > /dev/null
  done
}

@test "list and rm no key" {
  bupstash put -e echo hello1
  bupstash put -e echo hello2
  unset BUPSTASH_KEY
  test 2 = "$(bupstash list --query-encrypted | expr $(wc -l))"
  bupstash rm --allow-many --query-encrypted id='*'
  test 0 = "$(bupstash list --query-encrypted | expr $(wc -l))"
}

@test "pick and index" {
  
  mkdir $SCRATCH/foo
  mkdir $SCRATCH/foo/baz
  
  for n in `seq 5`
  do
    # Create some test files scattered in two directories.
    # Small files
    head -c $((10 + $(head -c 4 /dev/urandom | cksum | cut -f1 -d " " | head -c 3))) /dev/urandom > "$SCRATCH/foo/$(uuidgen)"
    head -c $((10 + $(head -c 4 /dev/urandom | cksum | cut -f1 -d " " | head -c 3))) /dev/urandom > "$SCRATCH/foo/baz/$(uuidgen)"
    # Large files
    head -c $((10000 + $(head -c 4 /dev/urandom | cksum | cut -f1 -d " " | head -c 7))) /dev/urandom > "$SCRATCH/foo/$(uuidgen)"
    head -c $((10000 + $(head -c 4 /dev/urandom | cksum | cut -f1 -d " " | head -c 7))) /dev/urandom > "$SCRATCH/foo/baz/$(uuidgen)"
  done

  # Loop so we test cache code paths
  for i in `seq 2`
  do
    id="$(bupstash put $SCRATCH/foo)"
    for f in $(sh -c "cd $SCRATCH/foo && find . -type f | cut -c 3-")
    do
      cmp <(bupstash get --pick "$f" id=$id) "$SCRATCH/foo/$f"
    done
    test $(bupstash get id=$id | tar -t | expr $(wc -l)) = 22
    bupstash get --pick . id=$id | tar -t
    test $(bupstash get --pick . id=$id | tar -t | expr $(wc -l)) = 22
    test $(bupstash get --pick baz id=$id | tar -t | expr $(wc -l)) = 11
    test $(bupstash list-contents  id=$id | expr $(wc -l)) = 22
  done
}

@test "multi dir put" {
  mkdir "$SCRATCH/foo"
  mkdir "$SCRATCH/foo/bar"
  mkdir "$SCRATCH/foo/bar/baz"
  mkdir "$SCRATCH/foo/bang"
  echo foo > "$SCRATCH/foo/bar/baz/a.txt"

  id=$(bupstash put :: "$SCRATCH/foo/bar" "$SCRATCH/foo/bar/baz" "$SCRATCH/foo/bang")
  bupstash get id=$id | tar -tf -
  test 5 = "$(bupstash get id=$id | tar -tf - | expr $(wc -l))"
  test 5 = "$(bupstash list-contents id=$id | expr $(wc -l))"
  test 5 = "$(bupstash list-contents -k $LIST_CONTENTS_KEY id=$id | expr $(wc -l))"
}

@test "list-contents pick" {
  mkdir "$SCRATCH/foo"
  mkdir "$SCRATCH/foo/bar"
  mkdir "$SCRATCH/foo/bar/baz"
  mkdir "$SCRATCH/foo/bang"
  echo foo > "$SCRATCH/foo/bar/baz/a.txt"

  id=$(bupstash put :: "$SCRATCH/foo")
  test 5 = "$(bupstash list-contents id=$id | expr $(wc -l))"
  test 5 = "$(bupstash list-contents --pick . id=$id | expr $(wc -l))"
  test 3 = "$(bupstash list-contents --pick bar id=$id | expr $(wc -l))"
}

@test "hard link short path" {
  mkdir "$SCRATCH/foo"
  touch "$SCRATCH/foo/a"
  ln "$SCRATCH/foo/a" "$SCRATCH/foo/b"

  id=$(bupstash put :: "$SCRATCH/foo")
  mkdir "$SCRATCH/restore"
  bupstash get id=$id | tar -C "$SCRATCH/restore" -xvf -

  echo -n 'x' >> "$SCRATCH/restore/a"
  test "x" = $(cat "$SCRATCH/restore/b")
}

@test "long hard link target" {
  if test $(uname) == "Darwin"
  then
    skip "Long symlinks are currently broken on macOS due to incompatible tar format"
  fi

  a="aaaaaaaaaa"
  name="$a$a$a$a$a$a$a$a$a$a$a$a$a$a$a$a$a$a$a$a"
  mkdir "$SCRATCH/foo"
  touch "$SCRATCH/foo/$name"
  ln "$SCRATCH/foo/$name" "$SCRATCH/foo/b"

  id=$(bupstash put :: "$SCRATCH/foo")
  mkdir "$SCRATCH/restore"
  bupstash get id=$id | tar -C "$SCRATCH/restore" -xvf -

  echo -n 'x' >> "$SCRATCH/restore/$name"
  test "x" = $(cat "$SCRATCH/restore/b")
}

@test "hard link to symlink" {
  # On macOS hard links to symlinks actually point to the original file
  if test $(uname) == "Darwin"
  then
    skip "Not applicable on macOS"
  fi

  mkdir "$SCRATCH/foo"
  touch "$SCRATCH/foo/a"
  ln -s "$SCRATCH/foo/a" "$SCRATCH/foo/b"
  ln "$SCRATCH/foo/b" "$SCRATCH/foo/c"

  id=$(bupstash put :: "$SCRATCH/foo")
  mkdir "$SCRATCH/restore"
  bupstash get id=$id | tar -C "$SCRATCH/restore" -xvf -

  readlink "$SCRATCH/restore/c"
}

@test "simple diff" {
  mkdir "$SCRATCH/d"
  echo -n "abc" > "$SCRATCH/d/a.txt"
  id1="$(bupstash put --no-send-log "$SCRATCH/d")"
  echo -n "def" > "$SCRATCH/d/b.txt"
  id2="$(bupstash put --no-send-log "$SCRATCH/d")"
  echo -n "hij" >> "$SCRATCH/d/b.txt"
  id3="$(bupstash put --no-send-log "$SCRATCH/d")"
  test 3 = "$(bupstash diff id=$id1 :: id=$id2 | expr $(wc -l))"
  test 2 = "$(bupstash diff id=$id1 :: id=$id2 | grep "^\\+" | expr $(wc -l))"
  test 2 = "$(bupstash diff id=$id2 :: id=$id3 | expr $(wc -l))"
  test 1 = "$(bupstash diff id=$id2 :: id=$id3 | grep "^\\+" | expr $(wc -l))"
}

@test "diff ignore" {
  mkdir "$SCRATCH/d"
  echo -n "abc" > "$SCRATCH/d/a.txt"
  id1="$(bupstash put --no-send-log "$SCRATCH/d")"
  echo -n "abc" > "$SCRATCH/d/a.txt"
  id2="$(bupstash put --no-send-log "$SCRATCH/d")"
  echo -n "def" > "$SCRATCH/d/a.txt"
  id3="$(bupstash put --no-send-log "$SCRATCH/d")"
  test 0 = "$(bupstash diff --ignore times id=$id1 :: id=$id2 | expr $(wc -l))"
  test 2 = "$(bupstash diff --ignore times id=$id2 :: id=$id3 | expr $(wc -l))"
  test 0 = "$(bupstash diff --ignore times,content id=$id2 :: id=$id3 | expr $(wc -l))"
}

@test "simple local diff" {
  mkdir "$SCRATCH"/d{1,2,3}
  echo -n "abc" > "$SCRATCH/d1/a.txt"
  echo -n "abc" > "$SCRATCH/d2/a.txt"
  echo -n "abcd" > "$SCRATCH/d3/a.txt"
  test 4 = "$(bupstash diff $SCRATCH/d1 :: $SCRATCH/d2 | expr $(wc -l))"
  test 0 = "$(bupstash diff --relaxed $SCRATCH/d1 :: $SCRATCH/d2 | expr $(wc -l))"
  test 2 = "$(bupstash diff --relaxed $SCRATCH/d1 :: $SCRATCH/d3 | expr $(wc -l))"
}

@test "access controls" {
  if ! test -d "$BUPSTASH_REPOSITORY" || test -n "$BUPSTASH_REPOSITORY_COMMAND"
  then
    skip "test requires a local repository"
  fi

  mkdir "$SCRATCH/d"
  id="$(bupstash put "$SCRATCH/d")"

  REPO="$BUPSTASH_REPOSITORY"
  unset BUPSTASH_REPOSITORY

  export BUPSTASH_REPOSITORY_COMMAND="bupstash serve --allow-get $REPO"
  bupstash get id=$id > /dev/null
  bupstash list
  bupstash list-contents id=$id
  if bupstash init ; then exit 1 ; fi
  if bupstash put -e echo hi ; then exit 1 ; fi
  if bupstash rm id=$id ; then exit 1 ; fi
  if bupstash recover-removed ; then exit 1 ; fi
  if bupstash gc ; then exit 1 ; fi

  export BUPSTASH_REPOSITORY_COMMAND="bupstash serve --allow-put $REPO"
  bupstash put -e echo hi
  if bupstash init ; then exit 1 ; fi
  if bupstash get id=$id > /dev/null ; then exit 1 ; fi
  if bupstash list  ; then exit 1 ; fi
  if bupstash list-contents id=$id  ; then exit 1 ; fi
  if bupstash rm id=$id ; then exit 1 ; fi
  if bupstash recover-removed ; then exit 1 ; fi
  if bupstash gc ; then exit 1 ; fi

  export BUPSTASH_REPOSITORY_COMMAND="bupstash serve --allow-list $REPO"
  bupstash list
  bupstash list-contents id=$id
  if bupstash init ; then exit 1 ; fi
  if bupstash get id=$id > /dev/null ; then exit 1 ; fi
  if bupstash put -e echo hi ; then exit 1 ; fi
  if bupstash rm id=$id ; then exit 1 ; fi
  if bupstash recover-removed ; then exit 1 ; fi
  if bupstash gc ; then exit 1 ; fi

  export BUPSTASH_REPOSITORY_COMMAND="bupstash serve --allow-gc $REPO"
  if bupstash init ; then exit 1 ; fi
  if bupstash put -e echo hi ; then exit 1 ; fi
  if bupstash get id=$id > /dev/null ; then exit 1 ; fi
  if bupstash list  ; then exit 1 ; fi
  if bupstash list-contents id=$id  ; then exit 1 ; fi
  if bupstash rm id=$id ; then exit 1 ; fi
  if bupstash recover-removed ; then exit 1 ; fi
  bupstash gc

  export BUPSTASH_REPOSITORY_COMMAND="bupstash serve --allow-remove $REPO"
  bupstash list
  bupstash list-contents id=$id
  if bupstash init ; then exit 1 ; fi
  if bupstash get id=$id > /dev/null ; then exit 1 ; fi
  if bupstash put -e echo hi ; then exit 1 ; fi
  if bupstash recover-removed ; then exit 1 ; fi
  if bupstash gc ; then exit 1 ; fi
  # delete as the last test
  bupstash rm id=$id

  export BUPSTASH_REPOSITORY_COMMAND="bupstash serve --allow-get --allow-put $REPO"
  bupstash recover-removed
}

@test "restore sanity" {
  mkdir "$SCRATCH"/{d,restore}
  echo -n "abc" > "$SCRATCH/d/a.txt"
  id=$(bupstash put $SCRATCH/d)
  bupstash restore --into $SCRATCH/restore id=$id
  test 0 = "$(bupstash diff --relaxed $SCRATCH/d :: $SCRATCH/restore | expr $(wc -l))"
}

@test "restore symlink" {
  mkdir "$SCRATCH"/{d,restore}
  ln -s missing.txt "$SCRATCH"/d/l
  id=$(bupstash put "$SCRATCH"/d)
  bupstash restore --into "$SCRATCH"/restore id=$id
  test 0 = "$(bupstash diff --relaxed "$SCRATCH"/d :: "$SCRATCH"/restore | expr $(wc -l))"
}

@test "restore hardlink" {
  mkdir "$SCRATCH"/{d,restore}
  echo -n "abc" > "$SCRATCH/d/a.txt"
  ln "$SCRATCH"/d/a.txt "$SCRATCH"/d/b.txt
  id=$(bupstash put "$SCRATCH"/d)
  bupstash restore --into "$SCRATCH"/restore id=$id
  test 0 = "$(bupstash diff --relaxed "$SCRATCH"/d :: "$SCRATCH"/restore | expr $(wc -l))"
  echo -n "xxx" >> "$SCRATCH/restore/a.txt"
  test $(cat "$SCRATCH"/restore/a.txt) = $(cat "$SCRATCH"/restore/b.txt)
}

@test "restore hardlink prexisting" {
  mkdir "$SCRATCH"/{d,restore}
  echo -n "abc" > "$SCRATCH/d/a.txt"
  ln "$SCRATCH"/d/a.txt "$SCRATCH"/d/b.txt

  # Test b becomes a hard link.
  echo -n "abc" > "$SCRATCH/restore/a.txt"
  echo -n "abc" > "$SCRATCH/restore/b.txt"
  
  id=$(bupstash put "$SCRATCH"/d)
  bupstash restore --into "$SCRATCH"/restore id=$id
  test 0 = "$(bupstash diff --relaxed "$SCRATCH"/d :: "$SCRATCH"/restore | expr $(wc -l))"
  echo -n "xxx" >> "$SCRATCH/restore/a.txt"
  test $(cat "$SCRATCH"/restore/a.txt) = $(cat "$SCRATCH"/restore/b.txt)
}

@test "restore read only" {
  mkdir "$SCRATCH"/{d,restore}

  mkdir "$SCRATCH"/d/b
  echo -n "abc" > "$SCRATCH"/d/b/a.txt
  chmod -w "$SCRATCH"{/d/b,/d/b/a.txt}

  mkdir "$SCRATCH"/restore/{b,c}
  echo -n "xxx" > "$SCRATCH"/restore/c/x.txt
  echo -n "yyy" > "$SCRATCH"/restore/b/a.txt
  chmod -w "$SCRATCH"/restore/b/a.txt
  chmod -R -w "$SCRATCH"/restore/c

  id=$(bupstash put "$SCRATCH"/d)
  bupstash restore --into $SCRATCH/restore id=$id
  test 0 = "$(bupstash diff --relaxed $SCRATCH/d :: $SCRATCH/restore | expr $(wc -l))"
}

@test "restore pick" {
  mkdir "$SCRATCH"/{d,d/a,d/b,d/c,restore}
  echo -n "abc" > "$SCRATCH/d/a/a.txt"
  echo -n "def" > "$SCRATCH/d/b/b.txt"
  echo -n "hij" > "$SCRATCH/d/c/c.txt"
  id=$(bupstash put "$SCRATCH"/d)
  bupstash restore --pick b --into $SCRATCH/restore id=$id
  test 0 = "$(bupstash diff --relaxed $SCRATCH/d/b :: $SCRATCH/restore | expr $(wc -l))"
}

@test "restore torture" {
  
  if test -z "$BUPSTASH_TORTURE_DIR"
  then
    skip "Set BUPSTASH_TORTURE_DIR to run this test."
  fi

  restore_dir="$SCRATCH/restore_dir"
  copy_dir="$SCRATCH/copy_dir"
  # Put twice so we test caching code paths.
  id1=$(bupstash put :: "$BUPSTASH_TORTURE_DIR")
  id2=$(bupstash put :: "$BUPSTASH_TORTURE_DIR")

  for id in $(echo $id1 $id2)
  do
    for d in $(cd "$BUPSTASH_TORTURE_DIR" ; find . -type d | sed 's,^\./,,g')
    do
      rm -rf "$copy_dir" "$restore_dir"
      mkdir "$copy_dir" "$restore_dir"

      tar -C "$BUPSTASH_TORTURE_DIR/$d" -cf - . | tar -C "$copy_dir" -xf -
      bupstash restore --into "$restore_dir" --pick "$d" "id=$id"

      diff -u \
        <(cd "$restore_dir" ; find . | sort) \
        <(cd "$copy_dir" ; find . | sort)

      for f in $(cd "$copy_dir" ; find . -type f | cut -c 3-)
      do
        cmp "$copy_dir/$f" "$restore_dir/$f"
      done
    done
  done
}

@test "restore fuzz torture" {
  
  rand_dir="$SCRATCH/random_dir"
  restore_dir="$SCRATCH/restore_dir"
  copy_dir="$SCRATCH/copy_dir"

  for i in `seq 50`
  do
    rm -rf "$rand_dir"

    "$BATS_TEST_DIRNAME/mk-random-dir.py" "$rand_dir"

    # Put twice so we test caching code paths.
    id1=$(bupstash put :: "$rand_dir")
    id2=$(bupstash put :: "$rand_dir")

    for id in $(echo $id1 $id2)
    do
      for d in $(cd "$rand_dir" ; find . -type d | sed 's,^\./,,g')
      do
        rm -rf "$copy_dir" "$restore_dir"
        mkdir "$copy_dir" "$restore_dir"

        tar -C "$rand_dir/$d" -cf - . | tar -C "$copy_dir" -xf -
        bupstash restore --into "$restore_dir" --pick "$d" "id=$id"

        diff -u \
          <(cd "$restore_dir" ; find . | sort) \
          <(cd "$copy_dir" ; find . | sort)

        for f in $(cd "$copy_dir" ; find . -type f | cut -c 3-)
        do
          cmp "$copy_dir/$f" "$restore_dir/$f"
        done
      done
      bupstash rm id=$id
    done

    bupstash gc
  done
}

@test "get pick torture" {
  
  if test -z "$BUPSTASH_TORTURE_DIR"
  then
    skip "Set BUPSTASH_TORTURE_DIR to run this test."
  fi

  restore_dir="$SCRATCH/restore_dir"
  copy_dir="$SCRATCH/copy_dir"
  # Put twice so we test caching code paths.
  id1=$(bupstash put :: "$BUPSTASH_TORTURE_DIR")
  id2=$(bupstash put :: "$BUPSTASH_TORTURE_DIR")

  for id in $(echo $id1 $id2)
  do
    for f in $(cd "$BUPSTASH_TORTURE_DIR" ; find . -type f | cut -c 3-)
    do
      cmp <(bupstash get --pick "$f"  "id=$id") "$BUPSTASH_TORTURE_DIR/$f"
    done

    for d in $(cd "$BUPSTASH_TORTURE_DIR" ; find . -type d | sed 's,^\./,,g')
    do
      rm -rf "$copy_dir" "$restore_dir"
      mkdir "$copy_dir" "$restore_dir"

      tar -C "$BUPSTASH_TORTURE_DIR/$d" -cf - . | tar -C "$copy_dir" -xf -
      bupstash get --pick "$d" "id=$id" | tar -C "$restore_dir" -xf -

      diff -u \
        <(cd "$restore_dir" ; find . | sort) \
        <(cd "$copy_dir" ; find . | sort)

      for f in $(cd "$copy_dir" ; find . -type f | cut -c 3-)
      do
        cmp "$copy_dir/$f" "$restore_dir/$f"
      done
    done
  done
}

@test "get pick fuzz torture" {
  
  rand_dir="$SCRATCH/random_dir"
  restore_dir="$SCRATCH/restore_dir"
  copy_dir="$SCRATCH/copy_dir"

  for i in `seq 50`
  do
    rm -rf "$rand_dir"

    "$BATS_TEST_DIRNAME/mk-random-dir.py" "$rand_dir"

    # Put twice so we test caching code paths.
    id1=$(bupstash put :: "$rand_dir")
    id2=$(bupstash put :: "$rand_dir")

    for id in $(echo $id1 $id2)
    do
      for f in $(cd "$rand_dir" ; find . -type f | cut -c 3-)
      do
        cmp <(bupstash get --pick "$f"  "id=$id") "$rand_dir/$f"
      done

      for d in $(cd "$rand_dir" ; find . -type d | sed 's,^\./,,g')
      do
        rm -rf "$copy_dir" "$restore_dir"
        mkdir "$copy_dir" "$restore_dir"

        tar -C "$rand_dir/$d" -cf - . | tar -C "$copy_dir" -xf -
        bupstash get --pick "$d" "id=$id" | tar -C "$restore_dir" -xf -

        diff -u \
          <(cd "$restore_dir" ; find . | sort) \
          <(cd "$copy_dir" ; find . | sort)

        for f in $(cd "$copy_dir" ; find . -type f | cut -c 3-)
        do
          cmp "$copy_dir/$f" "$restore_dir/$f"
        done
      done
    
      bupstash rm id=$id
    done

    bupstash gc
  done
}

@test "repo rollback torture" {
  if ! test -d "$BUPSTASH_REPOSITORY" || \
       test -n "$BUPSTASH_REPOSITORY_COMMAND"
  then
    skip "test requires a local repository"
  fi

  REPO="$BUPSTASH_REPOSITORY"
  unset BUPSTASH_REPOSITORY

  now=$(date "+%s")
  test_end=$(($now + 15))

  while test $(date "+%s") -lt "$test_end"
  do
    # XXX This timeout scheme is very brittle.
    export BUPSTASH_REPOSITORY_COMMAND="timeout -s KILL 0.0$(($RANDOM % 10)) bupstash serve $REPO"
    bupstash put -e echo $(uuidgen) || true
    bupstash gc > /dev/null || true
    bupstash rm --allow-many "id=f*" || true
    if test "$(($RANDOM % 2))" = 0
    then
      bupstash recover-removed || true
    fi
  done

  unset BUPSTASH_REPOSITORY_COMMAND
  export BUPSTASH_REPOSITORY="$REPO"

  bupstash gc > /dev/null
  bupstash list --query-cache="$SCRATCH/sanity.qcache" > /dev/null
}

@test "parallel thrash" {
  
  if ! ps --version | grep -q procps-ng
  then
    skip "test requires procps-ng"
  fi

  which bwrap > /dev/null || skip bwrap missing
  # Use bwrap to help ensure proper cleanup and protect the host processes from kills.
  bwrap \
    --die-with-parent \
    --unshare-net \
    --unshare-pid \
    --dev-bind / / \
    bash "$BATS_TEST_DIRNAME"/parallel-thrash.sh
}

@test "s3 parallel thrash" {
  if ! ps --version | grep -q procps-ng
  then
    skip "test requires procps-ng"
  fi
  which bwrap > /dev/null || skip bwrap missing
  which bupstash-s3-storage > /dev/null || skip "bupstash-s3-storage missing"
  which minio > /dev/null || skip "minio missing"
  which mc > /dev/null || skip "mc missing"
  
  # This test uses a lot of file descriptors.
  ulimit -n $(ulimit -Hn)
  # Use bwrap to help ensure proper cleanup and protect the host processes from kills.
  bwrap \
    --die-with-parent \
    --unshare-net \
    --unshare-pid \
    --dev-bind / / \
    -- $(which bash) "$BATS_TEST_DIRNAME"/s3-parallel-thrash.sh
}<|MERGE_RESOLUTION|>--- conflicted
+++ resolved
@@ -391,13 +391,6 @@
   id=$(bupstash put :: "$SCRATCH/foo")
   test 6 = "$(bupstash get id=$id | tar -tf - | expr $(wc -l))"
 
-<<<<<<< HEAD
-  id=$(bupstash put --exclude="bang" :: "$SCRATCH/foo")
-  test 3 = "$(bupstash get id=$id | tar -tf - | expr $(wc -l))"
-
-  id=$(bupstash put --exclude="bar" :: "$SCRATCH/foo")
-  test 2 = "$(bupstash get id=$id | tar -tf - | expr $(wc -l))"
-=======
   # Exclude on multiple levels
   # As expected, this also excludes $SCRATCH/foo/bang
   id=$(bupstash put --exclude="$SCRATCH/foo/**/bang" :: "$SCRATCH/foo")
@@ -422,7 +415,6 @@
 
   # Invalid exclusion regex
   ! bupstash put --exclude="*/bar" :: "$SCRATCH/foo"
->>>>>>> c0148f2f
 }
 
 @test "checkpoint plain data" {
